--- conflicted
+++ resolved
@@ -1,13 +1,9 @@
 import {NodeSSH} from 'node-ssh';
 import path from 'path';
 import fs from 'fs';
-<<<<<<< HEAD
-import {DiscoveredService, Provider} from "@service-peek/shared";
-=======
-import {Provider, Logger} from "@service-peek/shared";
 
 const logger = new Logger('dal/sshClient');
->>>>>>> ea08d93e
+import {DiscoveredService, Provider, Logger} from "@service-peek/shared";
 
 const PRIVATE_KEYS_DIR = path.join(__dirname, '../../data/private-keys');
 
@@ -158,32 +154,11 @@
 
         return result.code === 0 && result.stdout.trim() === 'Connection test';
     } catch (error) {
-        console.error(`Connection test failed for provider ${provider.providerIP}:`, error);
+        logger.error(`Connection test failed for provider ${provider.providerIP}:`, error);
         return false;
     } finally {
         ssh.dispose();
     }
-<<<<<<< HEAD
-=======
-
-    // Timeout for SSH connection (e.g., 10 seconds)
-    await timeoutPromise(ssh.connect(sshConfig), 10000, 'SSH connection timed out');
-
-    // Timeout for executing command (e.g., 5 seconds)
-    const result = await timeoutPromise(
-        ssh.execCommand('echo "Connection test"'),
-        5000,
-        'Command execution timed out'
-    );
-
-    return result.code === 0 && result.stdout.trim() === 'Connection test';
-  } catch (error) {
-    logger.error(`Connection test failed for provider ${provider.providerIP}:`, error);
-    return false;
-  } finally {
-    ssh.dispose();
-  }
->>>>>>> ea08d93e
 }
 
 

<<<<<<< HEAD
import express, { Router } from 'express';
import { ViewController } from './controller';

export default function createViewRouter(controller: ViewController): Router {
    const router = express.Router();

    /**
     * Get all views
     */
    router.get('/', controller.getViewsHandler);

    /**
     * Get a specific view by ID
     */
    router.get('/:viewId', controller.getViewsByIdHandler);

    /**
     * Create or update a view
     */
    router.post('/', controller.createViewHandler);

    /**
     * Delete a view
     */
    router.delete('/:viewId', controller.deleteViewHandler);

    /**
     * Set active view
     */
    router.post('/active/:viewId', controller.setActiveViewHandler);

    /**
     * Get active view ID
     */
    router.get('/active', controller.getActiveViewHandler);

    return router;
}
=======
import PromiseRouter from 'express-promise-router';
import {
    createViewHandler,
    deleteViewHandler, getActiveViewHandler,
    getViewsByIdHandler,
    getViewsHandler,
    setActiveViewHandler
} from "./controller";

const router = PromiseRouter();

/**
 * Get all views
 */
router.get('/', getViewsHandler);

/**
 * Get a specific view by ID
 */
router.get('/:viewId', getViewsByIdHandler);

/**
 * Create or update a view
 */
router.post('/', createViewHandler);

/**
 * Delete a view
 */
router.delete('/:viewId', deleteViewHandler);

/**
 * Set active view
 */
router.post('/active/:viewId', setActiveViewHandler);

/**
 * Get active view ID
 */
router.get('/active', getActiveViewHandler);

export default router;
>>>>>>> 4651210f
<|MERGE_RESOLUTION|>--- conflicted
+++ resolved
@@ -1,9 +1,8 @@
-<<<<<<< HEAD
-import express, { Router } from 'express';
+import PromiseRouter from 'express-promise-router';
 import { ViewController } from './controller';
 
 export default function createViewRouter(controller: ViewController): Router {
-    const router = express.Router();
+    const router = PromiseRouter();
 
     /**
      * Get all views
@@ -36,48 +35,4 @@
     router.get('/active', controller.getActiveViewHandler);
 
     return router;
-}
-=======
-import PromiseRouter from 'express-promise-router';
-import {
-    createViewHandler,
-    deleteViewHandler, getActiveViewHandler,
-    getViewsByIdHandler,
-    getViewsHandler,
-    setActiveViewHandler
-} from "./controller";
-
-const router = PromiseRouter();
-
-/**
- * Get all views
- */
-router.get('/', getViewsHandler);
-
-/**
- * Get a specific view by ID
- */
-router.get('/:viewId', getViewsByIdHandler);
-
-/**
- * Create or update a view
- */
-router.post('/', createViewHandler);
-
-/**
- * Delete a view
- */
-router.delete('/:viewId', deleteViewHandler);
-
-/**
- * Set active view
- */
-router.post('/active/:viewId', setActiveViewHandler);
-
-/**
- * Get active view ID
- */
-router.get('/active', getActiveViewHandler);
-
-export default router;
->>>>>>> 4651210f
+}
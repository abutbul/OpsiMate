<<<<<<< HEAD
import { Router } from 'express';
import { ProviderController } from './controller';

export default function createProviderRouter(controller: ProviderController): Router {
    const router = Router();
=======
import PromiseRouter from 'express-promise-router';
import {
    getProvidersHandler,
    createProviderHandler,
    updateProviderHandler,
    deleteProviderHandler,
    bulkAddServicesHandler,
    discoverServicesInProviderHandler, testProviderConnectionHandler
} from './controller'

const router = PromiseRouter();
>>>>>>> 4651210f

    // CRUD API
    router.get('/', controller.getProviders.bind(controller));
    router.post('/', controller.createProvider.bind(controller));
    router.put('/:providerIdçç', controller.updateProvider.bind(controller));
    router.delete('/:providerId', controller.deleteProvider.bind(controller));

    // Additional APIs
    router.post('/:providerId/services/bulk', controller.bulkAddServices.bind(controller));
    router.get('/:providerId/discover-services', controller.discoverServices.bind(controller));
    router.post('/test-connection', controller.testConnection.bind(controller));

    return router;
}<|MERGE_RESOLUTION|>--- conflicted
+++ resolved
@@ -1,22 +1,8 @@
-<<<<<<< HEAD
-import { Router } from 'express';
+import PromiseRouter from 'express-promise-router';
 import { ProviderController } from './controller';
 
 export default function createProviderRouter(controller: ProviderController): Router {
-    const router = Router();
-=======
-import PromiseRouter from 'express-promise-router';
-import {
-    getProvidersHandler,
-    createProviderHandler,
-    updateProviderHandler,
-    deleteProviderHandler,
-    bulkAddServicesHandler,
-    discoverServicesInProviderHandler, testProviderConnectionHandler
-} from './controller'
-
-const router = PromiseRouter();
->>>>>>> 4651210f
+    const router = PromiseRouter();
 
     // CRUD API
     router.get('/', controller.getProviders.bind(controller));

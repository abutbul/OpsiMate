--- conflicted
+++ resolved
@@ -1,12 +1,7 @@
 import express from 'express';
-<<<<<<< HEAD
 import cors from 'cors';
-import integrationRouter from './integration-router';
-import healthRouter from './health-router';
-=======
 import integrationRouter from './api/integration';
 import healthRouter from './api/health';
->>>>>>> e1367df0
 
 const app = express();
 const PORT = process.env.PORT || 3001;

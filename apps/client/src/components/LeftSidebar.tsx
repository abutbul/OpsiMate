--- conflicted
+++ resolved
@@ -2,14 +2,10 @@
 import { Settings, Layers, LayoutDashboard, Database, Puzzle } from "lucide-react"
 import { cn } from "@/lib/utils"
 import { Link, useLocation } from "react-router-dom"
-<<<<<<< HEAD
 import { AppIcon } from "./icons/AppIcon"
 import { ThemeButton } from "./ThemeButton"
 import { LogoutButton } from "./LogoutButton"
 import { isAdmin } from "../lib/auth"
-=======
-import { ThemeToggle } from "./ThemeToggle"
->>>>>>> b1b0d9be
 
 interface LeftSidebarProps {
   collapsed: boolean
@@ -19,27 +15,16 @@
   const location = useLocation();
   return (
     <div className={cn("w-full bg-background flex flex-col h-full overflow-hidden", collapsed && "items-center")}>
-<<<<<<< HEAD
-      <div className={cn("flex items-center h-16 px-4", collapsed && "justify-center px-2")}>
-        <AppIcon className="h-7 w-7 text-primary flex-shrink-0" />
-        <h2 className={cn("ml-2 text-xl font-bold text-foreground whitespace-nowrap", collapsed && "sr-only")}>OpsiMate</h2>
-=======
       <div className={cn("flex items-center h-20 px-5 border-b", collapsed && "justify-center px-2")}>
         <div className="flex items-center">
           <div className="relative w-11 h-11 flex-shrink-0">
-            <img 
-              src="/logo.png" 
-              alt="OpsiMate Logo" 
-              className="w-full h-full object-contain" 
-              style={{ filter: 'drop-shadow(0px 1px 2px rgba(0, 0, 0, 0.1))' }}
-            />
+            <AppIcon className="w-full h-full text-primary" />
           </div>
           <div className={cn("ml-3", collapsed && "sr-only")}>
             <h2 className="text-xl font-bold text-foreground whitespace-nowrap tracking-tight">OpsiMate</h2>
             <p className="text-xs text-muted-foreground">Operational Insights</p>
           </div>
         </div>
->>>>>>> b1b0d9be
       </div>
       
       <div className={cn("px-4 space-y-2 w-full flex-grow flex flex-col", collapsed && "px-2 items-center")}>
@@ -131,11 +116,7 @@
             }} 
           />
         </div>
-<<<<<<< HEAD
-        <p className={cn("text-xs text-muted-foreground", collapsed && "sr-only")}>© 2025 Service Peek</p>
-=======
         <p className={cn("text-xs text-muted-foreground", collapsed && "sr-only")}>© 2024 OpsiMate</p>
->>>>>>> b1b0d9be
       </div>
     </div>
   )
